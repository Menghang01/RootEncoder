--- conflicted
+++ resolved
@@ -49,10 +49,6 @@
 
 dependencies {
   testImplementation "junit:junit:$junit_version"
-<<<<<<< HEAD
   api 'androidx.annotation:annotation:1.7.1'
-=======
-  api 'androidx.annotation:annotation:1.7.0'
   api project(':common')
->>>>>>> 6a76081c
 }