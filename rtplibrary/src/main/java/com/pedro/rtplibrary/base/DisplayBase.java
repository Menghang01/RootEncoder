--- conflicted
+++ resolved
@@ -69,7 +69,7 @@
       glInterface.init();
     }
     mediaProjectionManager =
-            ((MediaProjectionManager) context.getSystemService(MEDIA_PROJECTION_SERVICE));
+        ((MediaProjectionManager) context.getSystemService(MEDIA_PROJECTION_SERVICE));
     this.surfaceView = null;
     videoEncoder = new VideoEncoder(this);
     microphoneManager = new MicrophoneManager(this);
@@ -151,7 +151,7 @@
    * doesn't support any configuration seated or your device hasn't a AAC encoder).
    */
   public boolean prepareAudio(int bitrate, int sampleRate, boolean isStereo, boolean echoCanceler,
-                              boolean noiseSuppressor) {
+      boolean noiseSuppressor) {
     microphoneManager.createMicrophone(sampleRate, isStereo, echoCanceler, noiseSuppressor);
     prepareAudioRtp(isStereo, sampleRate);
     if(audioEncoder.prepareAudioEncoder(bitrate, sampleRate, isStereo,
@@ -185,17 +185,12 @@
             .build();
     microphoneManager.createInternalMicrophone(config, sampleRate, isStereo);
     prepareAudioRtp(isStereo, sampleRate);
-<<<<<<< HEAD
     if (audioEncoder.prepareAudioEncoder(bitrate, sampleRate, isStereo,
             microphoneManager.getMaxInputSize())) {
       audioInitialized = true;
       return true;
     }
     return false;
-=======
-    return audioEncoder.prepareAudioEncoder(bitrate, sampleRate, isStereo,
-        microphoneManager.getMaxInputSize());
->>>>>>> cdbb522f
   }
 
   /**
@@ -307,15 +302,10 @@
       glInterface.addMediaCodecSurface(videoEncoder.getInputSurface());
     }
     Surface surface =
-            (glInterface != null) ? glInterface.getSurface() : videoEncoder.getInputSurface();
+        (glInterface != null) ? glInterface.getSurface() : videoEncoder.getInputSurface();
     if (mediaProjection == null) {
       mediaProjection = mediaProjectionManager.getMediaProjection(resultCode, data);
     }
-<<<<<<< HEAD
-    virtualDisplay = mediaProjection.createVirtualDisplay("Stream Display", videoEncoder.getWidth(),
-            videoEncoder.getHeight(), dpi, 0, surface, null, null);
-    if (audioInitialized) microphoneManager.start();
-=======
     if (glInterface != null && videoEncoder.getRotation() == 90
         || videoEncoder.getRotation() == 270) {
       virtualDisplay =
@@ -326,8 +316,7 @@
           mediaProjection.createVirtualDisplay("Stream Display", videoEncoder.getWidth(),
               videoEncoder.getHeight(), dpi, 0, surface, null, null);
     }
-    microphoneManager.start();
->>>>>>> cdbb522f
+    if (audioInitialized) microphoneManager.start();
   }
 
   private void resetVideoEncoder() {
@@ -340,7 +329,7 @@
       glInterface.addMediaCodecSurface(videoEncoder.getInputSurface());
     }
     virtualDisplay.setSurface(
-            glInterface != null ? glInterface.getSurface() : videoEncoder.getInputSurface());
+        glInterface != null ? glInterface.getSurface() : videoEncoder.getInputSurface());
   }
 
   protected abstract void stopStreamRtp();
