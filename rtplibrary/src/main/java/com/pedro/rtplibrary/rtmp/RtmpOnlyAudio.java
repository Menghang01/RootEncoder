--- conflicted
+++ resolved
@@ -26,12 +26,6 @@
     srsFlvMuxer.resizeFlvTagCache(newSize);
   }
 
-<<<<<<< HEAD
-  @Override
-  public int getCacheCapacity() {
-    return srsFlvMuxer.getFlvTagCapacity();
-  }
-
   @Override
   public int getCacheSize() {
     return srsFlvMuxer.getFlvTagCacheSize();
@@ -41,19 +35,40 @@
   public long getSentAudioFrames() {
     return srsFlvMuxer.getSentAudioFrames();
   }
-=======
-  public int getFlvTagCacheSize()       { return srsFlvMuxer.getFlvTagCacheSize();    }
-
-  public long getSentAudioFrames()      { return srsFlvMuxer.getSentAudioFrames();    }
-  public long getDroppedAudioFrames()   { return srsFlvMuxer.getDroppedAudioFrames(); }
-
-  public void resetSentAudioFrames()    { srsFlvMuxer.resetSentAudioFrames();         }
-  public void resetDroppedAudioFrames() { srsFlvMuxer.resetDroppedAudioFrames();      }
->>>>>>> 61111bbb
 
   @Override
   public long getSentVideoFrames() {
     return srsFlvMuxer.getSentVideoFrames();
+  }
+
+  @Override
+  public long getDroppedAudioFrames() {
+    return srsFlvMuxer.getDroppedAudioFrames();
+  }
+
+  @Override
+  public long getDroppedVideoFrames() {
+    return srsFlvMuxer.getDroppedVideoFrames();
+  }
+
+  @Override
+  public void resetSentAudioFrames() {
+    srsFlvMuxer.resetSentAudioFrames();
+  }
+
+  @Override
+  public void resetSentVideoFrames() {
+    srsFlvMuxer.resetSentVideoFrames();
+  }
+
+  @Override
+  public void resetDroppedAudioFrames() {
+    srsFlvMuxer.resetDroppedAudioFrames();
+  }
+
+  @Override
+  public void resetDroppedVideoFrames() {
+    srsFlvMuxer.resetDroppedVideoFrames();
   }
 
   @Override
