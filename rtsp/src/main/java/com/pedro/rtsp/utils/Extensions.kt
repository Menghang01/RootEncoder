/*
 * Copyright (C) 2021 pedroSG94.
 *
 * Licensed under the Apache License, Version 2.0 (the "License");
 * you may not use this file except in compliance with the License.
 * You may obtain a copy of the License at
 *
 * http://www.apache.org/licenses/LICENSE-2.0
 *
 * Unless required by applicable law or agreed to in writing, software
 * distributed under the License is distributed on an "AS IS" BASIS,
 * WITHOUT WARRANTIES OR CONDITIONS OF ANY KIND, either express or implied.
 * See the License for the specific language governing permissions and
 * limitations under the License.
 */

package com.pedro.rtsp.utils

import android.media.MediaCodec
import android.util.Base64
import java.nio.ByteBuffer

<<<<<<< HEAD
=======
fun ByteBuffer.removeInfo(info: MediaCodec.BufferInfo): ByteBuffer {
  try {
    position(info.offset)
    limit(info.size)
  } catch (ignored: Exception) { }
  return slice()
}

inline infix fun <reified T: Any> BlockingQueue<T>.trySend(item: T): Boolean {
  return try {
    this.add(item)
    true
  } catch (e: IllegalStateException) {
    false
  }
}
>>>>>>> fdd495e6

fun ByteArray.encodeToString(flags: Int = Base64.NO_WRAP): String {
  return Base64.encodeToString(this, flags)
}

fun ByteBuffer.getData(): ByteArray {
  val startCodeSize = this.getVideoStartCodeSize()
  val bytes = ByteArray(this.capacity() - startCodeSize)
  this.position(startCodeSize)
  this.get(bytes, 0, bytes.size)
  return bytes
}

fun ByteArray.setLong(n: Long, begin: Int, end: Int) {
  var value = n
  for (i in end - 1 downTo begin step 1) {
    this[i] = (value % 256).toByte()
    value = value shr 8
  }
}

fun ByteBuffer.getVideoStartCodeSize(): Int {
  var startCodeSize = 0
  if (this.get(0).toInt() == 0x00 && this.get(1).toInt() == 0x00
    && this.get(2).toInt() == 0x00 && this.get(3).toInt() == 0x01) {
    //match 00 00 00 01
    startCodeSize = 4
  } else if (this.get(0).toInt() == 0x00 && this.get(1).toInt() == 0x00
    && this.get(2).toInt() == 0x01) {
    //match 00 00 01
    startCodeSize = 3
  }
  return startCodeSize
}<|MERGE_RESOLUTION|>--- conflicted
+++ resolved
@@ -16,29 +16,8 @@
 
 package com.pedro.rtsp.utils
 
-import android.media.MediaCodec
 import android.util.Base64
 import java.nio.ByteBuffer
-
-<<<<<<< HEAD
-=======
-fun ByteBuffer.removeInfo(info: MediaCodec.BufferInfo): ByteBuffer {
-  try {
-    position(info.offset)
-    limit(info.size)
-  } catch (ignored: Exception) { }
-  return slice()
-}
-
-inline infix fun <reified T: Any> BlockingQueue<T>.trySend(item: T): Boolean {
-  return try {
-    this.add(item)
-    true
-  } catch (e: IllegalStateException) {
-    false
-  }
-}
->>>>>>> fdd495e6
 
 fun ByteArray.encodeToString(flags: Int = Base64.NO_WRAP): String {
   return Base64.encodeToString(this, flags)
