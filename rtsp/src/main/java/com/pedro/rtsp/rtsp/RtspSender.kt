--- conflicted
+++ resolved
@@ -83,18 +83,13 @@
     baseSenderReport = BaseSenderReport.getInstance(protocol, videoSourcePorts[1], audioSourcePorts[1])
   }
 
-<<<<<<< HEAD
   fun setVideoInfo(sps: ByteArray, pps: ByteArray?, vps: ByteArray?) {
     videoPacket = when {
       vps == null && pps == null -> Av1Packet(sps)
       vps == null && pps != null -> H264Packet(sps, pps)
-      vps != null && pps != null -> H265Packet(sps, pps, vps)
+      vps != null && pps != null -> H265Packet()
       else -> H264Packet(sps, byteArrayOf())
     }
-=======
-  fun setVideoInfo(sps: ByteArray, pps: ByteArray, vps: ByteArray?) {
-    videoPacket = if (vps == null) H264Packet(sps, pps) else H265Packet()
->>>>>>> 813ac771
   }
 
   fun setAudioInfo(sampleRate: Int, audioCodec: AudioCodec) {
