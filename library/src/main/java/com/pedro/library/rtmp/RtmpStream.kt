package com.pedro.library.rtmp

import android.content.Context
import android.media.MediaCodec
import android.os.Build
import androidx.annotation.RequiresApi
import com.pedro.encoder.utils.CodecUtil
import com.pedro.library.base.StreamBase
import com.pedro.library.util.sources.AudioManager
import com.pedro.library.util.sources.VideoManager
import com.pedro.library.util.streamclient.RtmpStreamClient
import com.pedro.library.util.streamclient.StreamClientListener
import com.pedro.rtmp.rtmp.RtmpClient
import com.pedro.rtmp.rtmp.VideoCodec
import com.pedro.rtmp.utils.ConnectCheckerRtmp
import java.nio.ByteBuffer

/**
 * Created by pedro on 14/3/22.
 *
 * If you use VideoManager.Source.SCREEN/AudioManager.Source.INTERNAL. Call
 * changeVideoSourceScreen/changeAudioSourceInternal is necessary to start it.
 */

@RequiresApi(Build.VERSION_CODES.LOLLIPOP)
class RtmpStream(
  context: Context, connectCheckerRtmp: ConnectCheckerRtmp, videoSource: VideoManager.Source,
  audioSource: AudioManager.Source
): StreamBase(context, videoSource, audioSource) {

  private val rtmpClient = RtmpClient(connectCheckerRtmp)
  private val streamClientListener = object: StreamClientListener {
    override fun onRequestKeyframe() {
      requestKeyframe()
    }
  }
  val streamClient = RtmpStreamClient(rtmpClient, streamClientListener)

  constructor(context: Context, connectCheckerRtmp: ConnectCheckerRtmp):
      this(context, connectCheckerRtmp, VideoManager.Source.CAMERA2, AudioManager.Source.MICROPHONE)

  fun setVideoCodec(videoCodec: VideoCodec) {
    val mime = if (videoCodec === VideoCodec.H265) CodecUtil.H265_MIME else CodecUtil.H264_MIME
    super.setVideoMime(mime)
    rtmpClient.setVideoCodec(videoCodec)
  }

  override fun audioInfo(sampleRate: Int, isStereo: Boolean) {
    rtmpClient.setAudioInfo(sampleRate, isStereo)
  }

  override fun rtpStartStream(endPoint: String) {
    val resolution = super.getVideoResolution()
    rtmpClient.setVideoResolution(resolution.width, resolution.height)
    rtmpClient.setFps(super.getVideoFps())
    rtmpClient.connect(endPoint)
  }

  override fun rtpStopStream() {
    rtmpClient.disconnect()
  }

  override fun onSpsPpsVpsRtp(sps: ByteBuffer, pps: ByteBuffer, vps: ByteBuffer?) {
    rtmpClient.setVideoInfo(sps, pps, vps)
  }

  override fun getH264DataRtp(h264Buffer: ByteBuffer, info: MediaCodec.BufferInfo) {
    rtmpClient.sendVideo(h264Buffer, info)
  }

  override fun getAacDataRtp(aacBuffer: ByteBuffer, info: MediaCodec.BufferInfo) {
    rtmpClient.sendAudio(aacBuffer, info)
  }
<<<<<<< HEAD

  override fun setReTries(reTries: Int) {
    rtmpClient.setReTries(reTries)
  }

  override fun shouldRetry(reason: String): Boolean = rtmpClient.shouldRetry(reason)

  override fun reConnect(delay: Long, backupUrl: String?) {
    rtmpClient.reConnect(delay, backupUrl)
  }

  override fun hasCongestion(): Boolean = rtmpClient.hasCongestion()

  override fun hasCongestion(percentUsed: Float): Boolean = rtmpClient.hasCongestion(percentUsed)

  fun clearCache() {
    rtmpClient.clearCache()
  }

  override fun setLogs(enabled: Boolean) {
    rtmpClient.setLogs(enabled)
  }

  override fun setCheckServerAlive(enabled: Boolean) {
    rtmpClient.setCheckServerAlive(enabled)
  }

  override fun resizeCache(newSize: Int) {
    rtmpClient.resizeCache(newSize)
  }

  override fun getCacheSize(): Int = rtmpClient.cacheSize

  override fun getSentAudioFrames(): Long = rtmpClient.sentAudioFrames

  override fun getSentVideoFrames(): Long = rtmpClient.sentVideoFrames

  override fun getDroppedAudioFrames(): Long = rtmpClient.droppedAudioFrames

  override fun getDroppedVideoFrames(): Long = rtmpClient.droppedVideoFrames

  override fun resetSentAudioFrames() {
    rtmpClient.resetSentAudioFrames()
  }

  override fun resetSentVideoFrames() {
    rtmpClient.resetSentVideoFrames()
  }

  override fun resetDroppedAudioFrames() {
    rtmpClient.resetDroppedAudioFrames()
  }

  override fun resetDroppedVideoFrames() {
    rtmpClient.resetDroppedVideoFrames()
  }
=======
>>>>>>> 2b5d3d18
}<|MERGE_RESOLUTION|>--- conflicted
+++ resolved
@@ -71,63 +71,4 @@
   override fun getAacDataRtp(aacBuffer: ByteBuffer, info: MediaCodec.BufferInfo) {
     rtmpClient.sendAudio(aacBuffer, info)
   }
-<<<<<<< HEAD
-
-  override fun setReTries(reTries: Int) {
-    rtmpClient.setReTries(reTries)
-  }
-
-  override fun shouldRetry(reason: String): Boolean = rtmpClient.shouldRetry(reason)
-
-  override fun reConnect(delay: Long, backupUrl: String?) {
-    rtmpClient.reConnect(delay, backupUrl)
-  }
-
-  override fun hasCongestion(): Boolean = rtmpClient.hasCongestion()
-
-  override fun hasCongestion(percentUsed: Float): Boolean = rtmpClient.hasCongestion(percentUsed)
-
-  fun clearCache() {
-    rtmpClient.clearCache()
-  }
-
-  override fun setLogs(enabled: Boolean) {
-    rtmpClient.setLogs(enabled)
-  }
-
-  override fun setCheckServerAlive(enabled: Boolean) {
-    rtmpClient.setCheckServerAlive(enabled)
-  }
-
-  override fun resizeCache(newSize: Int) {
-    rtmpClient.resizeCache(newSize)
-  }
-
-  override fun getCacheSize(): Int = rtmpClient.cacheSize
-
-  override fun getSentAudioFrames(): Long = rtmpClient.sentAudioFrames
-
-  override fun getSentVideoFrames(): Long = rtmpClient.sentVideoFrames
-
-  override fun getDroppedAudioFrames(): Long = rtmpClient.droppedAudioFrames
-
-  override fun getDroppedVideoFrames(): Long = rtmpClient.droppedVideoFrames
-
-  override fun resetSentAudioFrames() {
-    rtmpClient.resetSentAudioFrames()
-  }
-
-  override fun resetSentVideoFrames() {
-    rtmpClient.resetSentVideoFrames()
-  }
-
-  override fun resetDroppedAudioFrames() {
-    rtmpClient.resetDroppedAudioFrames()
-  }
-
-  override fun resetDroppedVideoFrames() {
-    rtmpClient.resetDroppedVideoFrames()
-  }
-=======
->>>>>>> 2b5d3d18
 }