/*
 * Copyright (C) 2021 pedroSG94.
 *
 * Licensed under the Apache License, Version 2.0 (the "License");
 * you may not use this file except in compliance with the License.
 * You may obtain a copy of the License at
 *
 * http://www.apache.org/licenses/LICENSE-2.0
 *
 * Unless required by applicable law or agreed to in writing, software
 * distributed under the License is distributed on an "AS IS" BASIS,
 * WITHOUT WARRANTIES OR CONDITIONS OF ANY KIND, either express or implied.
 * See the License for the specific language governing permissions and
 * limitations under the License.
 */

package com.pedro.library.base;

import android.content.Context;
import android.media.AudioFormat;
import android.media.AudioManager;
import android.media.AudioTrack;
import android.media.MediaCodec;
import android.media.MediaFormat;
import android.os.Build;

import androidx.annotation.NonNull;
import androidx.annotation.Nullable;
import androidx.annotation.RequiresApi;

import com.pedro.encoder.EncoderErrorCallback;
import com.pedro.encoder.audio.AudioEncoder;
import com.pedro.encoder.audio.GetAacData;
import com.pedro.encoder.input.audio.GetMicrophoneData;
import com.pedro.encoder.input.decoder.AudioDecoder;
import com.pedro.encoder.input.decoder.AudioDecoderInterface;
import com.pedro.encoder.input.decoder.VideoDecoder;
import com.pedro.encoder.input.decoder.VideoDecoderInterface;
import com.pedro.encoder.utils.CodecUtil;
import com.pedro.encoder.video.FormatVideoEncoder;
import com.pedro.encoder.video.GetVideoData;
import com.pedro.encoder.video.VideoEncoder;
import com.pedro.library.base.recording.BaseRecordController;
import com.pedro.library.base.recording.RecordController;
import com.pedro.library.util.AndroidMuxerRecordController;
import com.pedro.library.util.FpsListener;
import com.pedro.library.view.GlInterface;
import com.pedro.library.view.LightOpenGlView;
import com.pedro.library.view.OffScreenGlThread;
import com.pedro.library.view.OpenGlView;

import java.io.FileDescriptor;
import java.io.IOException;
import java.nio.ByteBuffer;

/**
 * Wrapper to stream a MP4 file with H264 video codec. Only Video is streamed, no Audio.
 * Can be executed in background.
 *
 * API requirements:
 * API 18+.
 *
 * Created by pedro on 7/07/17.
 */

@RequiresApi(api = Build.VERSION_CODES.JELLY_BEAN_MR2)
public abstract class FromFileBase {

  private static final String TAG = "FromFileBase";

  protected VideoEncoder videoEncoder;
  private AudioEncoder audioEncoder;
  private GlInterface glInterface;
  private boolean streaming = false;
  protected BaseRecordController recordController;
  private final FpsListener fpsListener = new FpsListener();

  private VideoDecoder videoDecoder;
  private AudioDecoder audioDecoder;

  protected boolean videoEnabled = false;
  private boolean audioEnabled = false;
  private AudioTrack audioTrackPlayer;

  public FromFileBase(VideoDecoderInterface videoDecoderInterface,
      AudioDecoderInterface audioDecoderInterface) {
    init(videoDecoderInterface, audioDecoderInterface);
  }

  /**
   * OpenGl mode, necessary context.
   */
  public FromFileBase(Context context, VideoDecoderInterface videoDecoderInterface,
      AudioDecoderInterface audioDecoderInterface) {
    glInterface = new OffScreenGlThread(context);
    glInterface.init();
    init(videoDecoderInterface, audioDecoderInterface);
  }

  public FromFileBase(OpenGlView openGlView, VideoDecoderInterface videoDecoderInterface,
      AudioDecoderInterface audioDecoderInterface) {
    glInterface = openGlView;
    glInterface.init();
    init(videoDecoderInterface, audioDecoderInterface);
  }

  public FromFileBase(LightOpenGlView lightOpenGlView, VideoDecoderInterface videoDecoderInterface,
      AudioDecoderInterface audioDecoderInterface) {
    glInterface = lightOpenGlView;
    glInterface.init();
    init(videoDecoderInterface, audioDecoderInterface);
  }

  private void init(VideoDecoderInterface videoDecoderInterface,
      AudioDecoderInterface audioDecoderInterface) {
    videoEncoder = new VideoEncoder(getVideoData);
    audioEncoder = new AudioEncoder(getAacData);
    videoDecoder = new VideoDecoder(videoDecoderInterface);
    audioDecoder = new AudioDecoder(getMicrophoneData, audioDecoderInterface);
    recordController = new AndroidMuxerRecordController();
  }

  /**
   * @param callback get fps while record or stream
   */
  public void setFpsListener(FpsListener.Callback callback) {
    fpsListener.setCallback(callback);
  }

  /**
   * @param filePath to video MP4 file.
   * @param bitRate H264 in bps.
   * @return true if success, false if you get a error (Normally because the encoder selected
   * doesn't support any configuration seated or your device hasn't a H264 encoder).
   * @throws IOException Normally file not found.
   */
  public boolean prepareVideo(String filePath, int bitRate, int rotation, int avcProfile,
      int avcProfileLevel) throws IOException {
    if (!videoDecoder.initExtractor(filePath)) return false;
    return finishPrepareVideo(bitRate, rotation, avcProfile, avcProfileLevel);
  }

  /**
   * @param fileDescriptor to video MP4 file.
   * @param bitRate H264 in bps.
   * @return true if success, false if you get a error (Normally because the encoder selected
   * doesn't support any configuration seated or your device hasn't a H264 encoder).
   * @throws IOException Normally file not found.
   */
  public boolean prepareVideo(FileDescriptor fileDescriptor, int bitRate, int rotation, int avcProfile,
      int avcProfileLevel) throws IOException {
    if (!videoDecoder.initExtractor(fileDescriptor)) return false;
    return finishPrepareVideo(bitRate, rotation, avcProfile, avcProfileLevel);
  }

  public boolean prepareVideo(String filePath, int bitRate, int rotation) throws IOException {
    return prepareVideo(filePath, bitRate, rotation, -1, -1);
  }

  public boolean prepareVideo(FileDescriptor fileDescriptor, int bitRate, int rotation) throws IOException {
    return prepareVideo(fileDescriptor, bitRate, rotation, -1, -1);
  }

  public boolean prepareVideo(String filePath) throws IOException {
    return prepareVideo(filePath, 1200 * 1024, 0);
  }

  public boolean prepareVideo(FileDescriptor fileDescriptor) throws IOException {
    return prepareVideo(fileDescriptor, 1200 * 1024, 0);
  }

  private boolean finishPrepareVideo(int bitRate, int rotation, int avcProfile,  int avcProfileLevel) {
    boolean result =
        videoEncoder.prepareVideoEncoder(videoDecoder.getWidth(), videoDecoder.getHeight(), videoDecoder.getFps(),
            bitRate, rotation, 2, FormatVideoEncoder.SURFACE, avcProfile, avcProfileLevel);
    if (!result) return false;
    result = videoDecoder.prepareVideo(videoEncoder.getInputSurface());
    videoEnabled = result;
    return result;
  }

  /**
   * @param filePath to audio file.
   * @param bitRate AAC in kb.
   * @return true if success, false if you get a error (Normally because the encoder selected
   * doesn't support any configuration seated or your device hasn't a H264 encoder).
   * @throws IOException Normally file not found.
   */
  public boolean prepareAudio(String filePath, int bitRate) throws IOException {
    if (!audioDecoder.initExtractor(filePath)) return false;
    return finishPrepareAudio(bitRate);
  }

  /**
   * @param fileDescriptor to audio file.
   * @param bitRate AAC in kb.
   * @return true if success, false if you get a error (Normally because the encoder selected
   * doesn't support any configuration seated or your device hasn't a H264 encoder).
   * @throws IOException Normally file not found.
   */
  public boolean prepareAudio(FileDescriptor fileDescriptor, int bitRate) throws IOException {
    if (!audioDecoder.initExtractor(fileDescriptor)) return false;
    return finishPrepareAudio(bitRate);
  }

  private boolean finishPrepareAudio(int bitRate) {
    audioDecoder.prepareAudio();
    boolean result = audioEncoder.prepareAudioEncoder(bitRate, audioDecoder.getSampleRate(),
        audioDecoder.isStereo(), audioDecoder.getOutsize());
    prepareAudioRtp(audioDecoder.isStereo(), audioDecoder.getSampleRate());
    audioEnabled = result;
    return result;
  }

  public boolean isAudioDeviceEnabled() {
    return audioTrackPlayer != null
        && audioTrackPlayer.getPlayState() == AudioTrack.PLAYSTATE_PLAYING;
  }

  /**
   * Set a callback to know errors related with Video/Audio encoders
   * @param encoderErrorCallback callback to use, null to remove
   */
  public void setEncoderErrorCallback(EncoderErrorCallback encoderErrorCallback) {
    videoEncoder.setEncoderErrorCallback(encoderErrorCallback);
    audioEncoder.setEncoderErrorCallback(encoderErrorCallback);
  }

  public void playAudioDevice() {
    if (audioEnabled) {
      if (isAudioDeviceEnabled()) {
        audioTrackPlayer.stop();
      }
      int channel =
          audioDecoder.isStereo() ? AudioFormat.CHANNEL_OUT_STEREO : AudioFormat.CHANNEL_OUT_MONO;
      int buffSize = AudioTrack.getMinBufferSize(audioDecoder.getSampleRate(), channel,
          AudioFormat.ENCODING_PCM_16BIT);
      audioTrackPlayer =
          new AudioTrack(AudioManager.STREAM_MUSIC, audioDecoder.getSampleRate(), channel,
              AudioFormat.ENCODING_PCM_16BIT, buffSize, AudioTrack.MODE_STREAM);
      audioTrackPlayer.play();
    }
  }

  public void stopAudioDevice() {
    if (audioEnabled && isAudioDeviceEnabled()) {
      audioTrackPlayer.stop();
      audioTrackPlayer = null;
    }
  }

  public boolean prepareAudio(String filePath) throws IOException {
    return prepareAudio(filePath, 64 * 1024);
  }

  protected abstract void prepareAudioRtp(boolean isStereo, int sampleRate);

  /**
   * @param forceVideo force type codec used. FIRST_COMPATIBLE_FOUND, SOFTWARE, HARDWARE
   */
  public void setForce(CodecUtil.Force forceVideo, CodecUtil.Force forceAudio) {
    if (videoEnabled) videoEncoder.setForce(forceVideo);
    if (audioEnabled) audioEncoder.setForce(forceAudio);
  }

  /**
   * Starts recording a MP4 video.
   *
   * @param path Where file will be saved.
   * @throws IOException If initialized before a stream.
   */
  public void startRecord(@NonNull String path, @Nullable RecordController.Listener listener) throws IOException {
    recordController.startRecord(path, listener);
    if (!streaming) {
      startEncoders();
    } else if (videoEncoder.isRunning()) {
      requestKeyFrame();
    }
  }

  public void startRecord(@NonNull final String path) throws IOException {
    startRecord(path, null);
  }

  /**
   * Starts recording a MP4 video.
   *
   * @param fd Where the file will be saved.
   * @throws IOException If initialized before a stream.
   */
  @RequiresApi(api = Build.VERSION_CODES.O)
  public void startRecord(@NonNull final FileDescriptor fd, @Nullable RecordController.Listener listener) throws IOException {
    recordController.startRecord(fd, listener);
    if (!streaming) {
      startEncoders();
    } else if (videoEncoder.isRunning()) {
      requestKeyFrame();
    }
  }

  @RequiresApi(api = Build.VERSION_CODES.O)
  public void startRecord(@NonNull final FileDescriptor fd) throws IOException{
    startRecord(fd, null);
  }

  /**
   * Stop record MP4 video started with @startRecord. If you don't call it file will be unreadable.
   */
  public void stopRecord() {
    recordController.stopRecord();
    if (!streaming) stopStream();
  }

  protected abstract void startStreamRtp(String url);

  /**
   * Need be called after @prepareVideo.
   *
   * @param url of the stream like:
   * protocol://ip:port/application/streamName
   *
   * RTSP: rtsp://192.168.1.1:1935/live/pedroSG94
   * RTSPS: rtsps://192.168.1.1:1935/live/pedroSG94
   * RTMP: rtmp://192.168.1.1:1935/live/pedroSG94
   * RTMPS: rtmps://192.168.1.1:1935/live/pedroSG94
   */
  public void startStream(String url) {
    streaming = true;
    if (!recordController.isRunning()) {
      startEncoders();
    } else {
      if (videoEnabled) requestKeyFrame();
    }
    startStreamRtp(url);
  }

  private void startEncoders() {
    if (videoEnabled) videoEncoder.start();
    if (audioTrackPlayer != null) audioTrackPlayer.play();
    if (audioEnabled) audioEncoder.start();
    if (videoEnabled) prepareGlView();
    if (videoEnabled) videoDecoder.start();
    if (audioEnabled) audioDecoder.start();
  }

  public void replaceView(Context context) {
    replaceGlInterface(new OffScreenGlThread(context));
  }

  public void replaceView(OpenGlView openGlView) {
    replaceGlInterface(openGlView);
  }

  public void replaceView(LightOpenGlView lightOpenGlView) {
    replaceGlInterface(lightOpenGlView);
  }

  /**
   * Replace glInterface used on fly. Ignored if you use SurfaceView or TextureView
   */
  private void replaceGlInterface(GlInterface glInterface) {
    if (this.glInterface != null && videoEnabled) {
      if (isStreaming() || isRecording()) {
        videoDecoder.pauseRender();
        this.glInterface.removeMediaCodecSurface();
        this.glInterface.stop();
        this.glInterface = glInterface;
        this.glInterface.init();
        prepareGlView();
        videoDecoder.resumeRender();
      } else {
        this.glInterface = glInterface;
        this.glInterface.init();
      }
    }
  }

  private void prepareGlView() {
    if (glInterface != null) {
      glInterface.setFps(videoEncoder.getFps());
      if (videoEncoder.getRotation() == 90 || videoEncoder.getRotation() == 270) {
        glInterface.setEncoderSize(videoEncoder.getHeight(), videoEncoder.getWidth());
      } else {
        glInterface.setEncoderSize(videoEncoder.getWidth(), videoEncoder.getHeight());
      }
      glInterface.setRotation(0);
      glInterface.start();
      if (videoEncoder.getInputSurface() != null) {
        videoDecoder.changeOutputSurface(this.glInterface.getSurface());
        glInterface.addMediaCodecSurface(videoEncoder.getInputSurface());
      }
    }
  }

  public void requestKeyFrame() {
    if (videoEncoder.isRunning()) {
      if (Build.VERSION.SDK_INT >= Build.VERSION_CODES.KITKAT) {
        videoEncoder.requestKeyframe();
      } else {
        if (glInterface != null) {
          glInterface.removeMediaCodecSurface();
        }
        videoEncoder.reset();
        if (glInterface != null) {
          glInterface.addMediaCodecSurface(videoEncoder.getInputSurface());
        } else {
          videoDecoder.changeOutputSurface(videoEncoder.getInputSurface());
        }
      }
    }
  }

  protected abstract void stopStreamRtp();

  /**
<<<<<<< HEAD
   * Retries to connect with the given delay. You can pass an optional backupUrl
   * if you'd like to connect to your backup server instead of the original one.
   * Given backupUrl replaces the original one.
   */
  public boolean reTry(long delay, String reason, @Nullable String backupUrl) {
    boolean result = shouldRetry(reason);
    if (result) {
      requestKeyFrame();
      reConnect(delay, backupUrl);
    }
    return result;
  }

  public boolean reTry(long delay, String reason) {
    return reTry(delay, reason, null);
  }

  protected abstract boolean shouldRetry(String reason);

  public abstract void setReTries(int reTries);

  protected abstract void reConnect(long delay, @Nullable String backupUrl);

  //cache control
  public abstract boolean hasCongestion();

  public abstract boolean hasCongestion(float percentUsed);

  public abstract void resizeCache(int newSize) throws RuntimeException;

  public abstract int getCacheSize();

  public abstract long getSentAudioFrames();

  public abstract long getSentVideoFrames();

  public abstract long getDroppedAudioFrames();

  public abstract long getDroppedVideoFrames();

  public abstract void resetSentAudioFrames();

  public abstract void resetSentVideoFrames();

  public abstract void resetDroppedAudioFrames();

  public abstract void resetDroppedVideoFrames();

  /**
=======
>>>>>>> 2b5d3d18
   * Stop stream started with @startStream.
   */
  public void stopStream() {
    if (streaming) {
      streaming = false;
      stopStreamRtp();
    }
    if (!recordController.isRecording()) {
      if (glInterface != null) {
        glInterface.removeMediaCodecSurface();
        glInterface.stop();
      }
      if (videoEnabled) videoDecoder.stop();
      if (audioEnabled) audioDecoder.stop();
      if (audioEnabled && isAudioDeviceEnabled()) {
        audioTrackPlayer.stop();
      }
      audioTrackPlayer = null;
      if (videoEnabled) videoEncoder.stop();
      if (audioEnabled) audioEncoder.stop();
      recordController.resetFormats();
      videoEnabled = false;
      audioEnabled = false;
    }
  }

  /**
   * If you want reproduce video in loop.
   * This mode clear all effects or stream object when video is restarted. TODO: No clear it.
   *
   * @param loopMode true in loop, false stop stream when video finish.
   */
  public void setLoopMode(boolean loopMode) {
    if (videoEnabled) videoDecoder.setLoopMode(loopMode);
    if (audioEnabled) audioDecoder.setLoopMode(loopMode);
  }

  public void reSyncFile() {
    if (isStreaming() && videoEnabled && audioEnabled) audioDecoder.moveTo(videoDecoder.getTime());
  }

  public GlInterface getGlInterface() {
    if (glInterface != null) {
      return glInterface;
    } else {
      throw new RuntimeException("You can't do it. You are not using Opengl");
    }
  }

  public int getBitrate() {
    return videoEncoder.getBitRate();
  }

  public int getResolutionValue() {
    return videoEncoder.getWidth() * videoEncoder.getHeight();
  }

  public int getStreamWidth() {
    return videoEncoder.getWidth();
  }

  public int getStreamHeight() {
    return videoEncoder.getHeight();
  }

  /**
   * Set video bitrate of H264 in bits per second while stream.
   *
   * @param bitrate H264 in bits per second.
   */
  @RequiresApi(api = Build.VERSION_CODES.KITKAT)
  public void setVideoBitrateOnFly(int bitrate) {
    videoEncoder.setVideoBitrateOnFly(bitrate);
  }

  /**
   * Set limit FPS while stream. This will be override when you call to prepareVideo method.
   * This could produce a change in iFrameInterval.
   *
   * @param fps frames per second
   */
  public void setLimitFPSOnFly(int fps) {
    videoEncoder.setFps(fps);
  }

  /**
   * Get stream state.
   *
   * @return true if streaming, false if not streaming.
   */
  public boolean isStreaming() {
    return streaming;
  }

  /**
   * Get record state.
   *
   * @return true if recording, false if not recoding.
   */
  public boolean isRecording() {
    return recordController.isRunning();
  }

  public void pauseRecord() {
    recordController.pauseRecord();
  }

  public void resumeRecord() {
    recordController.resumeRecord();
  }

  public RecordController.Status getRecordStatus() {
    return recordController.getStatus();
  }

  /**
   * @return return time in second. 0 if no streaming
   */
  public double getVideoTime() {
    return videoDecoder.getTime();
  }

  /**
   * @return return time in seconds. 0 if no streaming
   */
  public double getAudioTime() {
    return audioDecoder.getTime();
  }

  /**
   * @return return duration in seconds. 0 if no streaming
   */
  public double getVideoDuration() {
    return videoDecoder.getDuration();
  }

  /**
   * @return return duration in seconds. 0 if no streaming
   */
  public double getAudioDuration() {
    return audioDecoder.getDuration();
  }

  /**
   * Working but it is too slow. You need wait few seconds after call it to continue :(
   *
   * @param time second to move.
   */
  public void moveTo(double time) {
    if (videoEnabled) videoDecoder.moveTo(time);
    if (audioEnabled) audioDecoder.moveTo(time);
  }

  protected abstract void onSpsPpsVpsRtp(ByteBuffer sps, ByteBuffer pps, ByteBuffer vps);

  protected abstract void getH264DataRtp(ByteBuffer h264Buffer, MediaCodec.BufferInfo info);

  protected abstract void getAacDataRtp(ByteBuffer aacBuffer, MediaCodec.BufferInfo info);

  public void setRecordController(BaseRecordController recordController) {
    if (!isRecording()) this.recordController = recordController;
  }

  private final GetMicrophoneData getMicrophoneData = frame -> {
    if (audioTrackPlayer != null) {
      audioTrackPlayer.write(frame.getBuffer(), frame.getOffset(), frame.getSize());
    }
    audioEncoder.inputPCMData(frame);
  };

  private final GetAacData getAacData = new GetAacData() {
    @Override
    public void getAacData(@NonNull ByteBuffer aacBuffer, @NonNull MediaCodec.BufferInfo info) {
      recordController.recordAudio(aacBuffer, info);
      if (streaming) getAacDataRtp(aacBuffer, info);
    }

    @Override
    public void onAudioFormat(@NonNull MediaFormat mediaFormat) {
      recordController.setAudioFormat(mediaFormat, !videoEnabled);
    }
  };

  private final GetVideoData getVideoData = new GetVideoData() {
    @Override
    public void onSpsPpsVps(@NonNull ByteBuffer sps, @NonNull ByteBuffer pps, @Nullable ByteBuffer vps) {
      onSpsPpsVpsRtp(sps.duplicate(), pps.duplicate(), vps != null ? vps.duplicate() : null);
    }

    @Override
    public void getVideoData(@NonNull ByteBuffer h264Buffer, @NonNull MediaCodec.BufferInfo info) {
      fpsListener.calculateFps();
      recordController.recordVideo(h264Buffer, info);
      if (streaming) getH264DataRtp(h264Buffer, info);
    }

    @Override
    public void onVideoFormat(@NonNull MediaFormat mediaFormat) {
      recordController.setVideoFormat(mediaFormat, !audioEnabled);
    }
  };
}<|MERGE_RESOLUTION|>--- conflicted
+++ resolved
@@ -413,58 +413,6 @@
   protected abstract void stopStreamRtp();
 
   /**
-<<<<<<< HEAD
-   * Retries to connect with the given delay. You can pass an optional backupUrl
-   * if you'd like to connect to your backup server instead of the original one.
-   * Given backupUrl replaces the original one.
-   */
-  public boolean reTry(long delay, String reason, @Nullable String backupUrl) {
-    boolean result = shouldRetry(reason);
-    if (result) {
-      requestKeyFrame();
-      reConnect(delay, backupUrl);
-    }
-    return result;
-  }
-
-  public boolean reTry(long delay, String reason) {
-    return reTry(delay, reason, null);
-  }
-
-  protected abstract boolean shouldRetry(String reason);
-
-  public abstract void setReTries(int reTries);
-
-  protected abstract void reConnect(long delay, @Nullable String backupUrl);
-
-  //cache control
-  public abstract boolean hasCongestion();
-
-  public abstract boolean hasCongestion(float percentUsed);
-
-  public abstract void resizeCache(int newSize) throws RuntimeException;
-
-  public abstract int getCacheSize();
-
-  public abstract long getSentAudioFrames();
-
-  public abstract long getSentVideoFrames();
-
-  public abstract long getDroppedAudioFrames();
-
-  public abstract long getDroppedVideoFrames();
-
-  public abstract void resetSentAudioFrames();
-
-  public abstract void resetSentVideoFrames();
-
-  public abstract void resetDroppedAudioFrames();
-
-  public abstract void resetDroppedVideoFrames();
-
-  /**
-=======
->>>>>>> 2b5d3d18
    * Stop stream started with @startStream.
    */
   public void stopStream() {
