/*
 * Copyright (C) 2023 pedroSG94.
 *
 * Licensed under the Apache License, Version 2.0 (the "License");
 * you may not use this file except in compliance with the License.
 * You may obtain a copy of the License at
 *
 * http://www.apache.org/licenses/LICENSE-2.0
 *
 * Unless required by applicable law or agreed to in writing, software
 * distributed under the License is distributed on an "AS IS" BASIS,
 * WITHOUT WARRANTIES OR CONDITIONS OF ANY KIND, either express or implied.
 * See the License for the specific language governing permissions and
 * limitations under the License.
 */

package com.pedro.library.srt;

import android.media.MediaCodec;

import androidx.annotation.Nullable;

import com.pedro.library.base.OnlyAudioBase;
import com.pedro.library.util.streamclient.SrtStreamClient;
import com.pedro.srt.srt.SrtClient;
import com.pedro.srt.utils.ConnectCheckerSrt;

import java.nio.ByteBuffer;

/**
 * More documentation see:
 * {@link OnlyAudioBase}
 *
 * Created by pedro on 8/9/23.
 */
public class SrtOnlyAudio extends OnlyAudioBase {

  private final SrtClient srtClient;
<<<<<<< HEAD
=======
  private final SrtStreamClient streamClient;
>>>>>>> 2b5d3d18

  public SrtOnlyAudio(ConnectCheckerSrt connectChecker) {
    super();
    srtClient = new SrtClient(connectChecker);
    srtClient.setOnlyAudio(true);
<<<<<<< HEAD
  }

  @Override
  public void resizeCache(int newSize) throws RuntimeException {
    srtClient.resizeCache(newSize);
  }

  @Override
  public int getCacheSize() {
    return srtClient.getCacheSize();
  }

  @Override
  public long getSentAudioFrames() {
    return srtClient.getSentAudioFrames();
  }

  @Override
  public long getSentVideoFrames() {
    return srtClient.getSentVideoFrames();
  }

  @Override
  public long getDroppedAudioFrames() {
    return srtClient.getDroppedAudioFrames();
  }

  @Override
  public long getDroppedVideoFrames() {
    return srtClient.getDroppedVideoFrames();
  }

  @Override
  public void resetSentAudioFrames() {
    srtClient.resetSentAudioFrames();
  }

  @Override
  public void resetSentVideoFrames() {
    srtClient.resetSentVideoFrames();
  }

  @Override
  public void resetDroppedAudioFrames() {
    srtClient.resetDroppedAudioFrames();
  }

  @Override
  public void resetDroppedVideoFrames() {
    srtClient.resetDroppedVideoFrames();
  }

  @Override
  public void setAuthorization(String user, String password) {
    srtClient.setAuthorization(user, password);
=======
    streamClient = new SrtStreamClient(srtClient, null);
  }

  public SrtStreamClient getStreamClient() {
    return streamClient;
>>>>>>> 2b5d3d18
  }

  @Override
  protected void prepareAudioRtp(boolean isStereo, int sampleRate) {
    srtClient.setAudioInfo(sampleRate, isStereo);
  }

  @Override
  protected void startStreamRtp(String url) {
    srtClient.connect(url);
  }

  @Override
  protected void stopStreamRtp() {
    srtClient.disconnect();
<<<<<<< HEAD
  }

  @Override
  public void setReTries(int reTries) {
    srtClient.setReTries(reTries);
  }

  @Override
  protected boolean shouldRetry(String reason) {
    return srtClient.shouldRetry(reason);
  }

  @Override
  public void reConnect(long delay, @Nullable String backupUrl) {
    srtClient.reConnect(delay, backupUrl);
  }

  @Override
  public boolean hasCongestion() {
    return srtClient.hasCongestion();
  }

  @Override
  public boolean hasCongestion(float percentUsed) {
    return srtClient.hasCongestion(percentUsed);
  }

  public void clearCache() {
    srtClient.clearCache();
=======
>>>>>>> 2b5d3d18
  }

  @Override
  protected void getAacDataRtp(ByteBuffer aacBuffer, MediaCodec.BufferInfo info) {
    srtClient.sendAudio(aacBuffer, info);
<<<<<<< HEAD
  }

  @Override
  public void setLogs(boolean enable) {
    srtClient.setLogs(enable);
  }

  @Override
  public void setCheckServerAlive(boolean enable) {
    srtClient.setCheckServerAlive(enable);
=======
>>>>>>> 2b5d3d18
  }
}<|MERGE_RESOLUTION|>--- conflicted
+++ resolved
@@ -36,78 +36,17 @@
 public class SrtOnlyAudio extends OnlyAudioBase {
 
   private final SrtClient srtClient;
-<<<<<<< HEAD
-=======
   private final SrtStreamClient streamClient;
->>>>>>> 2b5d3d18
 
   public SrtOnlyAudio(ConnectCheckerSrt connectChecker) {
     super();
     srtClient = new SrtClient(connectChecker);
     srtClient.setOnlyAudio(true);
-<<<<<<< HEAD
-  }
-
-  @Override
-  public void resizeCache(int newSize) throws RuntimeException {
-    srtClient.resizeCache(newSize);
-  }
-
-  @Override
-  public int getCacheSize() {
-    return srtClient.getCacheSize();
-  }
-
-  @Override
-  public long getSentAudioFrames() {
-    return srtClient.getSentAudioFrames();
-  }
-
-  @Override
-  public long getSentVideoFrames() {
-    return srtClient.getSentVideoFrames();
-  }
-
-  @Override
-  public long getDroppedAudioFrames() {
-    return srtClient.getDroppedAudioFrames();
-  }
-
-  @Override
-  public long getDroppedVideoFrames() {
-    return srtClient.getDroppedVideoFrames();
-  }
-
-  @Override
-  public void resetSentAudioFrames() {
-    srtClient.resetSentAudioFrames();
-  }
-
-  @Override
-  public void resetSentVideoFrames() {
-    srtClient.resetSentVideoFrames();
-  }
-
-  @Override
-  public void resetDroppedAudioFrames() {
-    srtClient.resetDroppedAudioFrames();
-  }
-
-  @Override
-  public void resetDroppedVideoFrames() {
-    srtClient.resetDroppedVideoFrames();
-  }
-
-  @Override
-  public void setAuthorization(String user, String password) {
-    srtClient.setAuthorization(user, password);
-=======
     streamClient = new SrtStreamClient(srtClient, null);
   }
 
   public SrtStreamClient getStreamClient() {
     return streamClient;
->>>>>>> 2b5d3d18
   }
 
   @Override
@@ -123,55 +62,10 @@
   @Override
   protected void stopStreamRtp() {
     srtClient.disconnect();
-<<<<<<< HEAD
-  }
-
-  @Override
-  public void setReTries(int reTries) {
-    srtClient.setReTries(reTries);
-  }
-
-  @Override
-  protected boolean shouldRetry(String reason) {
-    return srtClient.shouldRetry(reason);
-  }
-
-  @Override
-  public void reConnect(long delay, @Nullable String backupUrl) {
-    srtClient.reConnect(delay, backupUrl);
-  }
-
-  @Override
-  public boolean hasCongestion() {
-    return srtClient.hasCongestion();
-  }
-
-  @Override
-  public boolean hasCongestion(float percentUsed) {
-    return srtClient.hasCongestion(percentUsed);
-  }
-
-  public void clearCache() {
-    srtClient.clearCache();
-=======
->>>>>>> 2b5d3d18
   }
 
   @Override
   protected void getAacDataRtp(ByteBuffer aacBuffer, MediaCodec.BufferInfo info) {
     srtClient.sendAudio(aacBuffer, info);
-<<<<<<< HEAD
-  }
-
-  @Override
-  public void setLogs(boolean enable) {
-    srtClient.setLogs(enable);
-  }
-
-  @Override
-  public void setCheckServerAlive(boolean enable) {
-    srtClient.setCheckServerAlive(enable);
-=======
->>>>>>> 2b5d3d18
   }
 }