--- conflicted
+++ resolved
@@ -42,19 +42,13 @@
 public class SrtDisplay extends DisplayBase {
 
   private final SrtClient srtClient;
-<<<<<<< HEAD
-=======
   private final SrtStreamClient streamClient;
   private final StreamClientListener streamClientListener = this::requestKeyFrame;
->>>>>>> 2b5d3d18
 
   public SrtDisplay(Context context, boolean useOpengl, ConnectCheckerSrt connectChecker) {
     super(context, useOpengl);
     srtClient = new SrtClient(connectChecker);
-<<<<<<< HEAD
-=======
     streamClient = new SrtStreamClient(srtClient, streamClientListener);
->>>>>>> 2b5d3d18
   }
 
   public void setVideoCodec(VideoCodec videoCodec) {
@@ -64,64 +58,8 @@
     srtClient.setVideoCodec(videoCodec);
   }
 
-<<<<<<< HEAD
-  @Override
-  public void resizeCache(int newSize) throws RuntimeException {
-    srtClient.resizeCache(newSize);
-  }
-
-  @Override
-  public int getCacheSize() {
-    return srtClient.getCacheSize();
-  }
-
-  @Override
-  public long getSentAudioFrames() {
-    return srtClient.getSentAudioFrames();
-  }
-
-  @Override
-  public long getSentVideoFrames() {
-    return srtClient.getSentVideoFrames();
-  }
-
-  @Override
-  public long getDroppedAudioFrames() {
-    return srtClient.getDroppedAudioFrames();
-  }
-
-  @Override
-  public long getDroppedVideoFrames() {
-    return srtClient.getDroppedVideoFrames();
-  }
-
-  @Override
-  public void resetSentAudioFrames() {
-    srtClient.resetSentAudioFrames();
-  }
-
-  @Override
-  public void resetSentVideoFrames() {
-    srtClient.resetSentVideoFrames();
-  }
-
-  @Override
-  public void resetDroppedAudioFrames() {
-    srtClient.resetDroppedAudioFrames();
-  }
-
-  @Override
-  public void resetDroppedVideoFrames() {
-    srtClient.resetDroppedVideoFrames();
-  }
-
-  @Override
-  public void setAuthorization(String user, String password) {
-    srtClient.setAuthorization(user, password);
-=======
   public SrtStreamClient getStreamClient() {
     return streamClient;
->>>>>>> 2b5d3d18
   }
 
   @Override
@@ -137,38 +75,6 @@
   @Override
   protected void stopStreamRtp() {
     srtClient.disconnect();
-<<<<<<< HEAD
-  }
-
-  @Override
-  public void setReTries(int reTries) {
-    srtClient.setReTries(reTries);
-  }
-
-  @Override
-  protected boolean shouldRetry(String reason) {
-    return srtClient.shouldRetry(reason);
-  }
-
-  @Override
-  public void reConnect(long delay, @Nullable String backupUrl) {
-    srtClient.reConnect(delay, backupUrl);
-  }
-
-  @Override
-  public boolean hasCongestion() {
-    return srtClient.hasCongestion();
-  }
-
-  @Override
-  public boolean hasCongestion(float percentUsed) {
-    return srtClient.hasCongestion(percentUsed);
-  }
-
-  public void clearCache() {
-    srtClient.clearCache();
-=======
->>>>>>> 2b5d3d18
   }
 
   @Override
@@ -184,18 +90,5 @@
   @Override
   protected void getH264DataRtp(ByteBuffer h264Buffer, MediaCodec.BufferInfo info) {
     srtClient.sendVideo(h264Buffer, info);
-<<<<<<< HEAD
-  }
-
-  @Override
-  public void setLogs(boolean enable) {
-    srtClient.setLogs(enable);
-  }
-
-  @Override
-  public void setCheckServerAlive(boolean enable) {
-    srtClient.setCheckServerAlive(enable);
-=======
->>>>>>> 2b5d3d18
   }
 }